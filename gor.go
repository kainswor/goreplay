// Gor is simple http traffic replication tool written in Go. Its main goal to replay traffic from production servers to staging and dev environments.
// Now you can test your code on real user sessions in an automated and repeatable fashion.
package main

import (
	"flag"
	"fmt"
	"log"
	"net/http"
	"net/http/httputil"
	_ "net/http/pprof"
	"os"
	"os/signal"
	"runtime"
	_ "runtime/debug"
	"runtime/pprof"
	"syscall"
	"time"
)

var (
	mode       string
	cpuprofile = flag.String("cpuprofile", "", "write cpu profile to file")
	memprofile = flag.String("memprofile", "", "write memory profile to this file")
)

func loggingMiddleware(next http.Handler) http.Handler {
	return http.HandlerFunc(func(w http.ResponseWriter, r *http.Request) {
		rb, _ := httputil.DumpRequest(r, false)
		log.Println(string(rb))
		next.ServeHTTP(w, r)
	})
}

func main() {
	if len(os.Getenv("GOMAXPROCS")) == 0 {
		runtime.GOMAXPROCS(runtime.NumCPU() * 2)
	}

	args := os.Args[1:]
	var plugins *InOutPlugins
	if len(args) > 0 && args[0] == "file-server" {
		if len(args) != 2 {
			log.Fatal("You should specify port and IP (optional) for the file server. Example: `gor file-server :80`")
		}
		dir, _ := os.Getwd()

		Debug(0, "Started example file server for current directory on address ", args[1])

		log.Fatal(http.ListenAndServe(args[1], loggingMiddleware(http.FileServer(http.Dir(dir)))))
	} else {
		flag.Parse()
		plugins = NewPlugins()
	}

	fmt.Println("Version:", VERSION)

	if len(plugins.Inputs) == 0 || len(plugins.Outputs) == 0 {
		log.Fatal("Required at least 1 input and 1 output")
	}

	if *memprofile != "" {
		profileMEM(*memprofile)
	}

	if *cpuprofile != "" {
		profileCPU(*cpuprofile)
	}

	if Settings.Pprof != "" {
		go func() {
			log.Println(http.ListenAndServe(Settings.Pprof, nil))
		}()
	}

	closeCh := make(chan int)
	emitter := NewEmitter(closeCh)
	c := make(chan os.Signal, 1)
	signal.Notify(c, os.Interrupt, syscall.SIGTERM)
	go func() {
		exit := 0
		select {
		case <-c:
			exit = 1
		case <-closeCh:
			exit = 0
		}
		emitter.Close()
		os.Exit(exit)
	}()

<<<<<<< HEAD
	if Settings.exitAfter > 0 {
		fmt.Printf("Running gor for a duration of %s\n", Settings.exitAfter)

		time.AfterFunc(Settings.exitAfter, func() {
			fmt.Printf("gor run timeout %s\n", Settings.exitAfter)
=======
	if Settings.ExitAfter > 0 {
		log.Println("Running gor for a duration of", Settings.ExitAfter)

		time.AfterFunc(Settings.ExitAfter, func() {
			log.Println("Stopping gor after", Settings.ExitAfter)
>>>>>>> 2f81fba3
			close(closeCh)
		})
	}

	emitter.Start(plugins, Settings.Middleware)
}

func profileCPU(cpuprofile string) {
	if cpuprofile != "" {
		f, err := os.Create(cpuprofile)
		if err != nil {
			log.Fatal(err)
		}
		pprof.StartCPUProfile(f)

		time.AfterFunc(30*time.Second, func() {
			pprof.StopCPUProfile()
			f.Close()
		})
	}
}

func profileMEM(memprofile string) {
	if memprofile != "" {
		f, err := os.Create(memprofile)
		if err != nil {
			log.Fatal(err)
		}
		time.AfterFunc(30*time.Second, func() {
			pprof.WriteHeapProfile(f)
			f.Close()
		})
	}
}<|MERGE_RESOLUTION|>--- conflicted
+++ resolved
@@ -89,19 +89,11 @@
 		os.Exit(exit)
 	}()
 
-<<<<<<< HEAD
-	if Settings.exitAfter > 0 {
-		fmt.Printf("Running gor for a duration of %s\n", Settings.exitAfter)
-
-		time.AfterFunc(Settings.exitAfter, func() {
-			fmt.Printf("gor run timeout %s\n", Settings.exitAfter)
-=======
 	if Settings.ExitAfter > 0 {
-		log.Println("Running gor for a duration of", Settings.ExitAfter)
+		log.Printf("Running gor for a duration of %s\n", Settings.ExitAfter)
 
 		time.AfterFunc(Settings.ExitAfter, func() {
-			log.Println("Stopping gor after", Settings.ExitAfter)
->>>>>>> 2f81fba3
+			fmt.Printf("gor run timeout %s\n", Settings.ExitAfter)
 			close(closeCh)
 		})
 	}
