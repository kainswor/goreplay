package main

import (
	"encoding/json"
	"io"
	"log"
	"strings"
	"time"

	"github.com/buger/goreplay/proto"

	"github.com/Shopify/sarama"
	"github.com/Shopify/sarama/mocks"
)

// KafkaOutput is used for sending payloads to kafka in JSON format.
type KafkaOutput struct {
	config   *OutputKafkaConfig
	producer sarama.AsyncProducer
}

// KafkaOutputFrequency in milliseconds
const KafkaOutputFrequency = 500

// NewKafkaOutput creates instance of kafka producer client.
func NewKafkaOutput(address string, config *OutputKafkaConfig) io.Writer {
	c := sarama.NewConfig()

	var producer sarama.AsyncProducer

	if mock, ok := config.producer.(*mocks.AsyncProducer); ok && mock != nil {
		producer = config.producer
	} else {
		c.Producer.RequiredAcks = sarama.WaitForLocal
		c.Producer.Compression = sarama.CompressionSnappy
		c.Producer.Flush.Frequency = KafkaOutputFrequency * time.Millisecond

		brokerList := strings.Split(config.Host, ",")

		var err error
		producer, err = sarama.NewAsyncProducer(brokerList, c)
		if err != nil {
			log.Fatalln("Failed to start Sarama(Kafka) producer:", err)
		}
	}

	o := &KafkaOutput{
		config:   config,
		producer: producer,
	}

<<<<<<< HEAD
	// Start infinite loop for tracking errors for kafka producer.
	go o.ErrorHandler()
=======
	if Settings.Verbose {
		// Start infinite loop for tracking errors for kafka producer.
		go o.ErrorHandler()
	}
>>>>>>> 2f81fba3

	return o
}

// ErrorHandler should receive errors
func (o *KafkaOutput) ErrorHandler() {
	for err := range o.producer.Errors() {
		Debug(1, "Failed to write access log entry:", err)
	}
}

func (o *KafkaOutput) Write(data []byte) (n int, err error) {
	var message sarama.StringEncoder

	if !o.config.UseJSON {
		message = sarama.StringEncoder(data)
	} else {
		headers := make(map[string]string)
		proto.ParseHeaders([][]byte{data}, func(header []byte, value []byte) bool {
			headers[string(header)] = string(value)
			return true
		})

		meta := payloadMeta(data)
		req := payloadBody(data)

		kafkaMessage := KafkaMessage{
			ReqURL:     string(proto.Path(req)),
			ReqType:    string(meta[0]),
			ReqID:      string(meta[1]),
			ReqTs:      string(meta[2]),
			ReqMethod:  string(proto.Method(req)),
			ReqBody:    string(proto.Body(req)),
			ReqHeaders: headers,
		}
		jsonMessage, _ := json.Marshal(&kafkaMessage)
		message = sarama.StringEncoder(jsonMessage)
	}

	o.producer.Input() <- &sarama.ProducerMessage{
		Topic: o.config.Topic,
		Value: message,
	}

	return len(message), nil
}<|MERGE_RESOLUTION|>--- conflicted
+++ resolved
@@ -49,15 +49,8 @@
 		producer: producer,
 	}
 
-<<<<<<< HEAD
 	// Start infinite loop for tracking errors for kafka producer.
 	go o.ErrorHandler()
-=======
-	if Settings.Verbose {
-		// Start infinite loop for tracking errors for kafka producer.
-		go o.ErrorHandler()
-	}
->>>>>>> 2f81fba3
 
 	return o
 }
