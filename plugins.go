package main

import (
	"io"
	"reflect"
	"strings"
)

// InOutPlugins struct for holding references to plugins
type InOutPlugins struct {
	Inputs  []io.Reader
	Outputs []io.Writer
	All     []interface{}
}

// extractLimitOptions detects if plugin get called with limiter support
// Returns address and limit
func extractLimitOptions(options string) (string, string) {
	split := strings.Split(options, "|")

	if len(split) > 1 {
		return split[0], split[1]
	}

	return split[0], ""
}

// Automatically detects type of plugin and initialize it
//
// See this article if curious about reflect stuff below: http://blog.burntsushi.net/type-parametric-functions-golang
func (plugins *InOutPlugins) registerPlugin(constructor interface{}, options ...interface{}) {
	var path, limit string
	vc := reflect.ValueOf(constructor)

	// Pre-processing options to make it work with reflect
	vo := []reflect.Value{}
	for _, oi := range options {
		vo = append(vo, reflect.ValueOf(oi))
	}

	if len(vo) > 0 {
		// Removing limit options from path
		path, limit = extractLimitOptions(vo[0].String())

		// Writing value back without limiter "|" options
		vo[0] = reflect.ValueOf(path)
	}

	// Calling our constructor with list of given options
	plugin := vc.Call(vo)[0].Interface()
	pluginWrapper := plugin

	if limit != "" {
		pluginWrapper = NewLimiter(plugin, limit)
	} else {
		pluginWrapper = plugin
	}

	_, isR := plugin.(io.Reader)
	_, isW := plugin.(io.Writer)

	// Some of the output can be Readers as well because return responses
	if isR && !isW {
		plugins.Inputs = append(plugins.Inputs, pluginWrapper.(io.Reader))
	}

	if isW {
		plugins.Outputs = append(plugins.Outputs, pluginWrapper.(io.Writer))
	}

	plugins.All = append(plugins.All, plugin)
}

// NewPlugins specify and initialize all available plugins
func NewPlugins() *InOutPlugins {
	plugins := new(InOutPlugins)

<<<<<<< HEAD
	for _, options := range Settings.inputDummy {
		plugins.registerPlugin(NewDummyInput, options)
	}

	for range Settings.outputDummy {
		plugins.registerPlugin(NewDummyOutput)
	}

	if Settings.outputStdout {
		plugins.registerPlugin(NewDummyOutput)
	}

	if Settings.outputNull {
		plugins.registerPlugin(NewNullOutput)
	}

	for _, options := range Settings.inputRAW {
		plugins.registerPlugin(NewRAWInput, options, Settings.RAWInputConfig)
	}

	for _, options := range Settings.inputTCP {
		plugins.registerPlugin(NewTCPInput, options, &Settings.inputTCPConfig)
	}

	for _, options := range Settings.outputTCP {
		plugins.registerPlugin(NewTCPOutput, options, &Settings.outputTCPConfig)
	}

	for _, options := range Settings.inputFile {
		plugins.registerPlugin(NewFileInput, options, Settings.inputFileLoop)
=======
	for _, options := range Settings.InputDummy {
		registerPlugin(NewDummyInput, options)
	}

	for range Settings.OutputDummy {
		registerPlugin(NewDummyOutput)
	}

	if Settings.OutputStdout {
		registerPlugin(NewDummyOutput)
	}

	if Settings.OutputNull {
		registerPlugin(NewNullOutput)
	}

	engine := EnginePcap
	if Settings.InputRAWConfig.Engine == "raw_socket" {
		engine = EngineRawSocket
	} else if Settings.InputRAWConfig.Engine == "pcap_file" {
		engine = EnginePcapFile
	}

	for _, options := range Settings.InputRAW {
		registerPlugin(NewRAWInput, options, engine, Settings.InputRAWConfig.TrackResponse, Settings.InputRAWConfig.Expire, Settings.InputRAWConfig.RealIPHeader, Settings.InputRAWConfig.Protocol, Settings.InputRAWConfig.BpfFilter, Settings.InputRAWConfig.TimestampType, Settings.InputRAWConfig.BufferSize)
	}

	for _, options := range Settings.InputTCP {
		registerPlugin(NewTCPInput, options, &Settings.InputTCPConfig)
	}

	for _, options := range Settings.OutputTCP {
		registerPlugin(NewTCPOutput, options, &Settings.OutputTCPConfig)
	}

	for _, options := range Settings.InputFile {
		registerPlugin(NewFileInput, options, Settings.InputFileLoop)
>>>>>>> 2f81fba3
	}

	for _, path := range Settings.OutputFile {
		if strings.HasPrefix(path, "s3://") {
<<<<<<< HEAD
			plugins.registerPlugin(NewS3Output, path, &Settings.outputFileConfig)
		} else {
			plugins.registerPlugin(NewFileOutput, path, &Settings.outputFileConfig)
		}
	}

	for _, options := range Settings.inputHTTP {
		plugins.registerPlugin(NewHTTPInput, options)
=======
			registerPlugin(NewS3Output, path, &Settings.OutputFileConfig)
		} else {
			registerPlugin(NewFileOutput, path, &Settings.OutputFileConfig)
		}
	}

	for _, options := range Settings.InputHTTP {
		registerPlugin(NewHTTPInput, options)
>>>>>>> 2f81fba3
	}

	// If we explicitly set Host header http output should not rewrite it
	// Fix: https://github.com/buger/gor/issues/174
	for _, header := range Settings.ModifierConfig.Headers {
		if header.Name == "Host" {
			Settings.OutputHTTPConfig.OriginalHost = true
			break
		}
	}

<<<<<<< HEAD
	for _, options := range Settings.outputHTTP {
		plugins.registerPlugin(NewHTTPOutput, options, &Settings.outputHTTPConfig)
	}

	for _, options := range Settings.outputBinary {
		plugins.registerPlugin(NewBinaryOutput, options, &Settings.outputBinaryConfig)
	}

	if Settings.outputKafkaConfig.host != "" && Settings.outputKafkaConfig.topic != "" {
		plugins.registerPlugin(NewKafkaOutput, "", &Settings.outputKafkaConfig)
	}

	if Settings.inputKafkaConfig.host != "" && Settings.inputKafkaConfig.topic != "" {
		plugins.registerPlugin(NewKafkaInput, "", &Settings.inputKafkaConfig)
=======
	for _, options := range Settings.OutputHTTP {
		registerPlugin(NewHTTPOutput, options, &Settings.OutputHTTPConfig)
	}

	for _, options := range Settings.OutputBinary {
		registerPlugin(NewBinaryOutput, options, &Settings.OutputBinaryConfig)
	}

	if Settings.OutputKafkaConfig.Host != "" && Settings.OutputKafkaConfig.Topic != "" {
		registerPlugin(NewKafkaOutput, "", &Settings.OutputKafkaConfig)
	}

	if Settings.InputKafkaConfig.Host != "" && Settings.InputKafkaConfig.Topic != "" {
		registerPlugin(NewKafkaInput, "", &Settings.InputKafkaConfig)
>>>>>>> 2f81fba3
	}

	return plugins
}<|MERGE_RESOLUTION|>--- conflicted
+++ resolved
@@ -75,99 +75,48 @@
 func NewPlugins() *InOutPlugins {
 	plugins := new(InOutPlugins)
 
-<<<<<<< HEAD
-	for _, options := range Settings.inputDummy {
+	for _, options := range Settings.InputDummy {
 		plugins.registerPlugin(NewDummyInput, options)
 	}
 
-	for range Settings.outputDummy {
+	for range Settings.OutputDummy {
 		plugins.registerPlugin(NewDummyOutput)
 	}
 
-	if Settings.outputStdout {
+	if Settings.OutputStdout {
 		plugins.registerPlugin(NewDummyOutput)
 	}
 
-	if Settings.outputNull {
+	if Settings.OutputNull {
 		plugins.registerPlugin(NewNullOutput)
 	}
 
-	for _, options := range Settings.inputRAW {
+	for _, options := range Settings.InputRAW {
 		plugins.registerPlugin(NewRAWInput, options, Settings.RAWInputConfig)
 	}
 
-	for _, options := range Settings.inputTCP {
-		plugins.registerPlugin(NewTCPInput, options, &Settings.inputTCPConfig)
-	}
-
-	for _, options := range Settings.outputTCP {
-		plugins.registerPlugin(NewTCPOutput, options, &Settings.outputTCPConfig)
-	}
-
-	for _, options := range Settings.inputFile {
-		plugins.registerPlugin(NewFileInput, options, Settings.inputFileLoop)
-=======
-	for _, options := range Settings.InputDummy {
-		registerPlugin(NewDummyInput, options)
-	}
-
-	for range Settings.OutputDummy {
-		registerPlugin(NewDummyOutput)
-	}
-
-	if Settings.OutputStdout {
-		registerPlugin(NewDummyOutput)
-	}
-
-	if Settings.OutputNull {
-		registerPlugin(NewNullOutput)
-	}
-
-	engine := EnginePcap
-	if Settings.InputRAWConfig.Engine == "raw_socket" {
-		engine = EngineRawSocket
-	} else if Settings.InputRAWConfig.Engine == "pcap_file" {
-		engine = EnginePcapFile
-	}
-
-	for _, options := range Settings.InputRAW {
-		registerPlugin(NewRAWInput, options, engine, Settings.InputRAWConfig.TrackResponse, Settings.InputRAWConfig.Expire, Settings.InputRAWConfig.RealIPHeader, Settings.InputRAWConfig.Protocol, Settings.InputRAWConfig.BpfFilter, Settings.InputRAWConfig.TimestampType, Settings.InputRAWConfig.BufferSize)
-	}
-
 	for _, options := range Settings.InputTCP {
-		registerPlugin(NewTCPInput, options, &Settings.InputTCPConfig)
+		plugins.registerPlugin(NewTCPInput, options, &Settings.InputTCPConfig)
 	}
 
 	for _, options := range Settings.OutputTCP {
-		registerPlugin(NewTCPOutput, options, &Settings.OutputTCPConfig)
+		plugins.registerPlugin(NewTCPOutput, options, &Settings.OutputTCPConfig)
 	}
 
 	for _, options := range Settings.InputFile {
-		registerPlugin(NewFileInput, options, Settings.InputFileLoop)
->>>>>>> 2f81fba3
+		plugins.registerPlugin(NewFileInput, options, Settings.InputFileLoop)
 	}
 
 	for _, path := range Settings.OutputFile {
 		if strings.HasPrefix(path, "s3://") {
-<<<<<<< HEAD
-			plugins.registerPlugin(NewS3Output, path, &Settings.outputFileConfig)
+			plugins.registerPlugin(NewS3Output, path, &Settings.OutputFileConfig)
 		} else {
-			plugins.registerPlugin(NewFileOutput, path, &Settings.outputFileConfig)
-		}
-	}
-
-	for _, options := range Settings.inputHTTP {
-		plugins.registerPlugin(NewHTTPInput, options)
-=======
-			registerPlugin(NewS3Output, path, &Settings.OutputFileConfig)
-		} else {
-			registerPlugin(NewFileOutput, path, &Settings.OutputFileConfig)
+			plugins.registerPlugin(NewFileOutput, path, &Settings.OutputFileConfig)
 		}
 	}
 
 	for _, options := range Settings.InputHTTP {
-		registerPlugin(NewHTTPInput, options)
->>>>>>> 2f81fba3
+		plugins.registerPlugin(NewHTTPInput, options)
 	}
 
 	// If we explicitly set Host header http output should not rewrite it
@@ -179,37 +128,20 @@
 		}
 	}
 
-<<<<<<< HEAD
-	for _, options := range Settings.outputHTTP {
-		plugins.registerPlugin(NewHTTPOutput, options, &Settings.outputHTTPConfig)
-	}
-
-	for _, options := range Settings.outputBinary {
-		plugins.registerPlugin(NewBinaryOutput, options, &Settings.outputBinaryConfig)
-	}
-
-	if Settings.outputKafkaConfig.host != "" && Settings.outputKafkaConfig.topic != "" {
-		plugins.registerPlugin(NewKafkaOutput, "", &Settings.outputKafkaConfig)
-	}
-
-	if Settings.inputKafkaConfig.host != "" && Settings.inputKafkaConfig.topic != "" {
-		plugins.registerPlugin(NewKafkaInput, "", &Settings.inputKafkaConfig)
-=======
 	for _, options := range Settings.OutputHTTP {
-		registerPlugin(NewHTTPOutput, options, &Settings.OutputHTTPConfig)
+		plugins.registerPlugin(NewHTTPOutput, options, &Settings.OutputHTTPConfig)
 	}
 
 	for _, options := range Settings.OutputBinary {
-		registerPlugin(NewBinaryOutput, options, &Settings.OutputBinaryConfig)
+		plugins.registerPlugin(NewBinaryOutput, options, &Settings.OutputBinaryConfig)
 	}
 
 	if Settings.OutputKafkaConfig.Host != "" && Settings.OutputKafkaConfig.Topic != "" {
-		registerPlugin(NewKafkaOutput, "", &Settings.OutputKafkaConfig)
+		plugins.registerPlugin(NewKafkaOutput, "", &Settings.OutputKafkaConfig)
 	}
 
 	if Settings.InputKafkaConfig.Host != "" && Settings.InputKafkaConfig.Topic != "" {
-		registerPlugin(NewKafkaInput, "", &Settings.InputKafkaConfig)
->>>>>>> 2f81fba3
+		plugins.registerPlugin(NewKafkaInput, "", &Settings.InputKafkaConfig)
 	}
 
 	return plugins
