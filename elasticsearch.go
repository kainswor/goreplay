package main

import (
	"encoding/json"
	"log"
	"net/url"
	"strings"
	"time"

	"github.com/buger/goreplay/proto"

	elastigo "github.com/mattbaird/elastigo/lib"
)

type ESUriErorr struct{}

func (e *ESUriErorr) Error() string {
	return "Wrong ElasticSearch URL format. Expected to be: scheme://host/index_name"
}

type ESPlugin struct {
	Active  bool
	ApiPort string
	eConn   *elastigo.Conn
	Host    string
	Index   string
	indexor *elastigo.BulkIndexer
	done    chan bool
}

type ESRequestResponse struct {
	ReqURL               string `json:"Req_URL"`
	ReqMethod            string `json:"Req_Method"`
	ReqUserAgent         string `json:"Req_User-Agent"`
	ReqAcceptLanguage    string `json:"Req_Accept-Language,omitempty"`
	ReqAccept            string `json:"Req_Accept,omitempty"`
	ReqAcceptEncoding    string `json:"Req_Accept-Encoding,omitempty"`
	ReqIfModifiedSince   string `json:"Req_If-Modified-Since,omitempty"`
	ReqConnection        string `json:"Req_Connection,omitempty"`
	ReqCookies           string `json:"Req_Cookies,omitempty"`
	RespStatus           string `json:"Resp_Status"`
	RespStatusCode       string `json:"Resp_Status-Code"`
	RespProto            string `json:"Resp_Proto,omitempty"`
	RespContentLength    string `json:"Resp_Content-Length,omitempty"`
	RespContentType      string `json:"Resp_Content-Type,omitempty"`
	RespTransferEncoding string `json:"Resp_Transfer-Encoding,omitempty"`
	RespContentEncoding  string `json:"Resp_Content-Encoding,omitempty"`
	RespExpires          string `json:"Resp_Expires,omitempty"`
	RespCacheControl     string `json:"Resp_Cache-Control,omitempty"`
	RespVary             string `json:"Resp_Vary,omitempty"`
	RespSetCookie        string `json:"Resp_Set-Cookie,omitempty"`
	Rtt                  int64  `json:"RTT"`
	Timestamp            time.Time
}

// Parse ElasticSearch URI
//
// Proper format is: scheme://[userinfo@]host/index_name
// userinfo is: user[:password]
// net/url.Parse() does not fail if scheme is not provided but actualy does not
// handle URI properly.
// So we must 'validate' URI format to match requirements to use net/url.Parse()
func parseURI(URI string) (err error, index string) {

	parsedUrl, parseErr := url.Parse(URI)

	if parseErr != nil {
		err = new(ESUriErorr)
		return
	}

	//	check URL validity by extracting host and index values.
	host := parsedUrl.Host
	urlPathParts := strings.Split(parsedUrl.Path, "/")
	index = urlPathParts[len(urlPathParts)-1]

	// force index specification in uri : ie no implicit index
	if host == "" || index == "" {
		err = new(ESUriErorr)
	}

	return
}

func (p *ESPlugin) Init(URI string) {
	var err error

	err, p.Index = parseURI(URI)

	if err != nil {
		log.Fatal("Can't initialize ElasticSearch plugin.", err)
	}

	p.eConn = elastigo.NewConn()

	p.eConn.SetFromUrl(URI)

	p.indexor = p.eConn.NewBulkIndexerErrors(50, 60)
	p.done = make(chan bool)
	p.indexor.Start()

<<<<<<< HEAD
	go p.ErrorHandler()
=======
	if Settings.Verbose {
		// Only start the ErrorHandler goroutine when in verbose mode
		// no need to burn ressources otherwise
		go p.ErrorHandler()
	}
>>>>>>> 2f81fba3

	Debug(0, "Initialized Elasticsearch Plugin")
	return
}

func (p *ESPlugin) IndexerShutdown() {
	p.indexor.Stop()
	return
}

func (p *ESPlugin) ErrorHandler() {
	for {
		errBuf := <-p.indexor.ErrorChannel
		Debug(1, errBuf.Err)
	}
}

func (p *ESPlugin) RttDurationToMs(d time.Duration) int64 {
	sec := d / time.Second
	nsec := d % time.Second
	fl := float64(sec) + float64(nsec)*1e-6
	return int64(fl)
}

func (p *ESPlugin) ResponseAnalyze(req, resp []byte, start, stop time.Time) {
	if len(resp) == 0 {
		// nil http response - skipped elasticsearch export for this request
		return
	}
	t := time.Now()
	rtt := p.RttDurationToMs(stop.Sub(start))
	req = payloadBody(req)

	esResp := ESRequestResponse{
		ReqURL:               string(proto.Path(req)),
		ReqMethod:            string(proto.Method(req)),
		ReqUserAgent:         string(proto.Header(req, []byte("User-Agent"))),
		ReqAcceptLanguage:    string(proto.Header(req, []byte("Accept-Language"))),
		ReqAccept:            string(proto.Header(req, []byte("Accept"))),
		ReqAcceptEncoding:    string(proto.Header(req, []byte("Accept-Encoding"))),
		ReqIfModifiedSince:   string(proto.Header(req, []byte("If-Modified-Since"))),
		ReqConnection:        string(proto.Header(req, []byte("Connection"))),
		ReqCookies:           string(proto.Header(req, []byte("Cookie"))),
		RespStatus:           string(proto.Status(resp)),
		RespStatusCode:       string(proto.Status(resp)),
		RespProto:            string(proto.Method(resp)),
		RespContentLength:    string(proto.Header(resp, []byte("Content-Length"))),
		RespContentType:      string(proto.Header(resp, []byte("Content-Type"))),
		RespTransferEncoding: string(proto.Header(resp, []byte("Transfer-Encoding"))),
		RespContentEncoding:  string(proto.Header(resp, []byte("Content-Encoding"))),
		RespExpires:          string(proto.Header(resp, []byte("Expires"))),
		RespCacheControl:     string(proto.Header(resp, []byte("Cache-Control"))),
		RespVary:             string(proto.Header(resp, []byte("Vary"))),
		RespSetCookie:        string(proto.Header(resp, []byte("Set-Cookie"))),
		Rtt:                  rtt,
		Timestamp:            t,
	}
	j, err := json.Marshal(&esResp)
	if err != nil {
		Debug(0, "[ELASTIC-RESPONSE]", err)
	} else {
		p.indexor.Index(p.Index, "RequestResponse", "", "", "", &t, j)
	}
	return
}<|MERGE_RESOLUTION|>--- conflicted
+++ resolved
@@ -99,17 +99,9 @@
 	p.done = make(chan bool)
 	p.indexor.Start()
 
-<<<<<<< HEAD
 	go p.ErrorHandler()
-=======
-	if Settings.Verbose {
-		// Only start the ErrorHandler goroutine when in verbose mode
-		// no need to burn ressources otherwise
-		go p.ErrorHandler()
-	}
->>>>>>> 2f81fba3
 
-	Debug(0, "Initialized Elasticsearch Plugin")
+	Debug(1, "Initialized Elasticsearch Plugin")
 	return
 }
 
@@ -121,7 +113,7 @@
 func (p *ESPlugin) ErrorHandler() {
 	for {
 		errBuf := <-p.indexor.ErrorChannel
-		Debug(1, errBuf.Err)
+		Debug(1, "[ELASTICSEARCH]", errBuf.Err)
 	}
 }
 
