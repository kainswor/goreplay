package main

import (
	"runtime"
	"strconv"
	"time"
)

type GorStat struct {
	statName string
	rateMs   int
	latest   int
	mean     int
	max      int
	count    int
}

func NewGorStat(statName string, rateMs int) (s *GorStat) {
	s = new(GorStat)
	s.statName = statName
	s.rateMs = rateMs
	s.latest = 0
	s.mean = 0
	s.max = 0
	s.count = 0

<<<<<<< HEAD
	if Settings.stats {
		Debug(0, "\n", s.statName+":latest,mean,max,count,count/second,gcount")
=======
	if Settings.Stats {
		log.Println(s.statName + ":latest,mean,max,count,count/second,gcount")
>>>>>>> 2f81fba3
		go s.reportStats()
	}
	return
}

func (s *GorStat) Write(latest int) {
	if Settings.Stats {
		if latest > s.max {
			s.max = latest
		}
		if latest != 0 {
			s.mean = ((s.mean * s.count) + latest) / (s.count + 1)
		}
		s.latest = latest
		s.count = s.count + 1
	}
}

func (s *GorStat) Reset() {
	s.latest = 0
	s.max = 0
	s.mean = 0
	s.count = 0
}

func (s *GorStat) String() string {
	return s.statName + ":" + strconv.Itoa(s.latest) + "," + strconv.Itoa(s.mean) + "," + strconv.Itoa(s.max) + "," + strconv.Itoa(s.count) + "," + strconv.Itoa(s.count/(s.rateMs/1000.0)) + "," + strconv.Itoa(runtime.NumGoroutine())
}

func (s *GorStat) reportStats() {
	for {
		Debug(0, "\n", s)
		s.Reset()
		time.Sleep(time.Duration(s.rateMs) * time.Millisecond)
	}
}<|MERGE_RESOLUTION|>--- conflicted
+++ resolved
@@ -24,13 +24,7 @@
 	s.max = 0
 	s.count = 0
 
-<<<<<<< HEAD
-	if Settings.stats {
-		Debug(0, "\n", s.statName+":latest,mean,max,count,count/second,gcount")
-=======
 	if Settings.Stats {
-		log.Println(s.statName + ":latest,mean,max,count,count/second,gcount")
->>>>>>> 2f81fba3
 		go s.reportStats()
 	}
 	return
@@ -61,6 +55,7 @@
 }
 
 func (s *GorStat) reportStats() {
+	Debug(0, "\n", s.statName+":latest,mean,max,count,count/second,gcount")
 	for {
 		Debug(0, "\n", s)
 		s.Reset()
