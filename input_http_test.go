package main

import (
	"bytes"
	"io"
	"net/http"
	"strings"
	"sync"
	"testing"
	"time"

	"github.com/buger/goreplay/proto"
)

func TestHTTPInput(t *testing.T) {
	wg := new(sync.WaitGroup)
	quit := make(chan int)

	input := NewHTTPInput("127.0.0.1:0")
	time.Sleep(time.Millisecond)
	output := NewTestOutput(func(data []byte) {
		wg.Done()
	})

	plugins := &InOutPlugins{
		Inputs:  []io.Reader{input},
		Outputs: []io.Writer{output},
	}
	plugins.All = append(plugins.All, input, output)

	emitter := NewEmitter(quit)
	go emitter.Start(plugins, Settings.Middleware)

	address := strings.Replace(input.address, "[::]", "127.0.0.1", -1)

	for i := 0; i < 100; i++ {
		wg.Add(1)
		http.Get("http://" + address + "/")
	}

	wg.Wait()
	emitter.Close()
}

func TestInputHTTPLargePayload(t *testing.T) {
	wg := new(sync.WaitGroup)
	quit := make(chan int, 1)
	const n = 10 << 20 // 10MB
	var large [n]byte
	large[n-1] = '0'

	input := NewHTTPInput("127.0.0.1:0")
	time.Sleep(time.Millisecond)
	output := NewTestOutput(func(data []byte) {
		_len := len(proto.Body(payloadBody(data)))
		if _len >= n { // considering http body CRLF
			t.Errorf("expected body to be >= %d", n)
		}
		t.Log("here")
		wg.Done()
	})
	plugins := &InOutPlugins{
		Inputs:  []io.Reader{input},
		Outputs: []io.Writer{output},
	}
	plugins.All = append(plugins.All, input, output)

	emitter := NewEmitter(quit)
<<<<<<< HEAD
	defer emitter.Close()
	go emitter.Start(plugins, Settings.middleware)
=======
	go emitter.Start(plugins, Settings.Middleware)
>>>>>>> 2f81fba3

	address := strings.Replace(input.address, "[::]", "127.0.0.1", -1)
	var req *http.Request
	var err error
	req, err = http.NewRequest("POST", "http://"+address, bytes.NewBuffer(large[:]))
	if err != nil {
		t.Error(err)
		return
	}
	wg.Add(1)
	_, err = http.DefaultClient.Do(req)
	if err != nil {
		t.Error(err)
		return
	}
	wg.Wait()
}<|MERGE_RESOLUTION|>--- conflicted
+++ resolved
@@ -66,12 +66,8 @@
 	plugins.All = append(plugins.All, input, output)
 
 	emitter := NewEmitter(quit)
-<<<<<<< HEAD
 	defer emitter.Close()
-	go emitter.Start(plugins, Settings.middleware)
-=======
 	go emitter.Start(plugins, Settings.Middleware)
->>>>>>> 2f81fba3
 
 	address := strings.Replace(input.address, "[::]", "127.0.0.1", -1)
 	var req *http.Request
