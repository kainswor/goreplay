--- conflicted
+++ resolved
@@ -13,17 +13,10 @@
 release: release-x64 release-mac
 
 release-x64:
-<<<<<<< HEAD
-	docker run -v `pwd`:$(SOURCE_PATH) -t --env GOOS=linux --env GOARCH=amd64  -i gor go build -o gor $(LDFLAGS) && tar -czf gor_$(VERSION)_PRO_x64.tar.gz gor && rm gor
-
-release-x86:
-	docker run -v `pwd`:$(SOURCE_PATH) -t --env GOOS=linux --env GOARCH=386 -i gor go build -o gor $(LDFLAGS) && tar -czf gor_$(VERSION)_PRO_x86.tar.gz gor && rm gor
-=======
 	docker run -v `pwd`:$(SOURCE_PATH) -t --env GOOS=linux --env GOARCH=amd64  -i gor go build -tags netgo $(LDFLAGS) && tar -czf gor_$(VERSION)_x64.tar.gz gor && rm gor
 
 release-x86:
 	docker run -v `pwd`:$(SOURCE_PATH) -t --env GOOS=linux --env GOARCH=386 -i gor go build -tags netgo $(LDFLAGS) && tar -czf gor_$(VERSION)_x86.tar.gz gor && rm gor
->>>>>>> 544d9402
 
 release-mac:
 	go build -o gor $(MAC_LDFLAGS) && tar -czf gor_$(VERSION)_PRO_mac.tar.gz gor && rm gor
