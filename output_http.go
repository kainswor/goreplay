package main

import (
	"fmt"
	"io"
	"log"
	"sync/atomic"
	"time"

	"github.com/buger/goreplay/proto"
	"github.com/buger/goreplay/size"
)

const initialDynamicWorkers = 10

type httpWorker struct {
	output       *HTTPOutput
	client       *HTTPClient
	lastActivity time.Time
	queue        chan []byte
	stop         chan bool
}

func newHTTPWorker(output *HTTPOutput, queue chan []byte) *httpWorker {
	client := NewHTTPClient(output.address, &HTTPClientConfig{
		FollowRedirects:    output.config.RedirectLimit,
		Debug:              output.config.Debug,
		OriginalHost:       output.config.OriginalHost,
		Timeout:            output.config.Timeout,
		ResponseBufferSize: int(output.config.BufferSize),
	})

	w := &httpWorker{client: client}
	if queue == nil {
		w.queue = make(chan []byte, 100)
	} else {
		w.queue = queue
	}
	w.stop = make(chan bool)

	go func() {
		for {
			select {
			case payload := <-w.queue:
				output.sendRequest(client, payload)
			case <-w.stop:
				return
			}
		}
	}()

	return w
}

type response struct {
	payload       []byte
	uuid          []byte
	roundTripTime int64
	startedAt     int64
}

// HTTPOutputConfig struct for holding http output configuration
type HTTPOutputConfig struct {
	RedirectLimit int `json:"output-http-redirect-limit"`

	Stats      bool `json:"output-http-stats"`
	WorkersMin int  `json:"output-http-workers-min"`
	WorkersMax int  `json:"output-http-workers"`
	StatsMs    int  `json:"output-http-stats-ms"`
	Workers    int
	QueueLen   int `json:"output-http-queue-len"`

	ElasticSearch string `json:"output-http-elasticsearch"`

<<<<<<< HEAD
	Timeout      time.Duration
	OriginalHost bool
	BufferSize   size.Size
=======
	Timeout      time.Duration `json:"output-http-timeout"`
	OriginalHost bool          `json:"output-http-original-host"`
	BufferSize   int           `json:"output-http-response-buffer"`
>>>>>>> 2f81fba3

	CompatibilityMode bool `json:"output-http-compatibility-mode"`

	RequestGroup string

	Debug bool `json:"output-http-debug"`

	TrackResponses bool `json:"output-http-track-response"`
}

// HTTPOutput plugin manage pool of workers which send request to replayed server
// By default workers pool is dynamic and starts with 10 workers
// You can specify fixed number of workers using `--output-http-workers`
type HTTPOutput struct {
	// Keep this as first element of struct because it guarantees 64bit
	// alignment. atomic.* functions crash on 32bit machines if operand is not
	// aligned at 64bit. See https://github.com/golang/go/issues/599
	activeWorkers int64

	workerSessions map[string]*httpWorker

	address string
	limit   int
	queue   chan []byte

	responses chan response

	needWorker chan int

	config *HTTPOutputConfig

	queueStats *GorStat

	elasticSearch *ESPlugin

	stop chan bool // Channel used only to indicate goroutine should shutdown
}

// NewHTTPOutput constructor for HTTPOutput
// Initialize workers
func NewHTTPOutput(address string, config *HTTPOutputConfig) io.Writer {
	o := new(HTTPOutput)

	o.address = address
	o.config = config
	o.stop = make(chan bool)

	if o.config.Stats {
		o.queueStats = NewGorStat("output_http", o.config.StatsMs)
	}

	o.queue = make(chan []byte, o.config.QueueLen)
	o.responses = make(chan response, o.config.QueueLen)
	o.needWorker = make(chan int, 1)

	// Initial workers count
	if o.config.WorkersMax == 0 {
		o.needWorker <- initialDynamicWorkers
	} else {
		o.needWorker <- o.config.WorkersMax
	}

	if o.config.ElasticSearch != "" {
		o.elasticSearch = new(ESPlugin)
		o.elasticSearch.Init(o.config.ElasticSearch)
	}

	if Settings.RecognizeTCPSessions {
		if !PRO {
			log.Fatal("Detailed TCP sessions work only with PRO license")
		}
		o.workerSessions = make(map[string]*httpWorker, 100)
		go o.sessionWorkerMaster()
	} else {
		go o.workerMaster()
	}

	return o
}

func (o *HTTPOutput) workerMaster() {
	for {
		newWorkers := <-o.needWorker
		atomic.AddInt64(&o.activeWorkers, int64(newWorkers))
		for i := 0; i < newWorkers; i++ {
			go o.startWorker()
		}
	}
}

func (o *HTTPOutput) sessionWorkerMaster() {
	gc := time.Tick(time.Second)

	for {
		select {
		case p := <-o.queue:
			id := payloadID(p)
			sessionID := string(id[0:20])
			worker, ok := o.workerSessions[sessionID]

			if !ok {
				atomic.AddInt64(&o.activeWorkers, 1)
				worker = newHTTPWorker(o, nil)
				o.workerSessions[sessionID] = worker
			}

			worker.queue <- p
			worker.lastActivity = time.Now()
		case <-gc:
			now := time.Now()

			for id, w := range o.workerSessions {
				if !w.lastActivity.IsZero() && now.Sub(w.lastActivity) >= 120*time.Second {
					w.stop <- true
					delete(o.workerSessions, id)
					atomic.AddInt64(&o.activeWorkers, -1)
				}
			}
		}
	}
}

func (o *HTTPOutput) startWorker() {
	client := NewHTTPClient(o.address, &HTTPClientConfig{
		FollowRedirects:    o.config.RedirectLimit,
		Debug:              o.config.Debug,
		OriginalHost:       o.config.OriginalHost,
		Timeout:            o.config.Timeout,
		ResponseBufferSize: int(o.config.BufferSize),
		CompatibilityMode:  o.config.CompatibilityMode,
	})

	for {
		select {
		case <-o.stop:
			return
		case data := <-o.queue:
			o.sendRequest(client, data)
		case <-time.After(2 * time.Second):
			// When dynamic scaling enabled workers die after 2s of inactivity
			if o.config.WorkersMin == o.config.WorkersMax {
				continue
			}

			workersCount := int(atomic.LoadInt64(&o.activeWorkers))

			// At least 1 startWorker should be alive
			if workersCount != 1 && workersCount > o.config.WorkersMin {
				atomic.AddInt64(&o.activeWorkers, -1)
				return
			}
		}
	}
}

func (o *HTTPOutput) Write(data []byte) (n int, err error) {
	if !isRequestPayload(data) {
		return len(data), nil
	}

	buf := make([]byte, len(data))
	copy(buf, data)

	select {
	case <-o.stop:
		return 0, ErrorStopped
	case o.queue <- buf:
	}

	if o.config.Stats {
		o.queueStats.Write(len(o.queue))
	}

	if !Settings.RecognizeTCPSessions && o.config.WorkersMax != o.config.WorkersMin {
		workersCount := int(atomic.LoadInt64(&o.activeWorkers))

		if len(o.queue) > workersCount {
			extraWorkersReq := len(o.queue) - workersCount + 1
			maxWorkersAvailable := o.config.WorkersMax - workersCount
			if extraWorkersReq > maxWorkersAvailable {
				extraWorkersReq = maxWorkersAvailable
			}
			if extraWorkersReq > 0 {
				o.needWorker <- extraWorkersReq
			}
		}
	}

	return len(data), nil
}

func (o *HTTPOutput) Read(data []byte) (int, error) {
	var resp response
	select {
	case <-o.stop:
		return 0, ErrorStopped
	case resp = <-o.responses:
	}

<<<<<<< HEAD
=======
	if Settings.Debug {
		Debug("[OUTPUT-HTTP] Received response:", string(resp.payload))
	}

>>>>>>> 2f81fba3
	header := payloadHeader(ReplayedResponsePayload, resp.uuid, resp.roundTripTime, resp.startedAt)
	n := copy(data, header)
	if len(data) > len(header) {
		n += copy(data[len(header):], resp.payload)
	}
	dis := len(header) + len(data) - n
	if dis > 0 {
		Debug(2, "[OUTPUT-HTTP] discarded", dis, "increase copy buffer size")
	}

	return n, nil
}

func (o *HTTPOutput) sendRequest(client *HTTPClient, request []byte) {
	meta := payloadMeta(request)

<<<<<<< HEAD
	Debug(2, fmt.Sprintf("[OUTPUT-HTTP] meta: %q", meta))
=======
	if Settings.Debug {
		Debug(meta)
	}
>>>>>>> 2f81fba3

	if len(meta) < 2 {
		return
	}
	uuid := meta[1]

	body := payloadBody(request)
	if !proto.IsHTTPPayload(body) {
		return
	}

	start := time.Now()
	resp, err := client.Send(body)
	stop := time.Now()

	if err != nil {
		Debug(1, "Error when sending ", err)
	}

	if o.config.TrackResponses {
		o.responses <- response{resp, uuid, start.UnixNano(), stop.UnixNano() - start.UnixNano()}
	}

	if o.elasticSearch != nil {
		o.elasticSearch.ResponseAnalyze(request, resp, start, stop)
	}
}

func (o *HTTPOutput) String() string {
	return "HTTP output: " + o.address
}

// Close closes the data channel so that data
func (o *HTTPOutput) Close() error {
	close(o.stop)
	return nil
}<|MERGE_RESOLUTION|>--- conflicted
+++ resolved
@@ -72,15 +72,9 @@
 
 	ElasticSearch string `json:"output-http-elasticsearch"`
 
-<<<<<<< HEAD
-	Timeout      time.Duration
-	OriginalHost bool
-	BufferSize   size.Size
-=======
 	Timeout      time.Duration `json:"output-http-timeout"`
 	OriginalHost bool          `json:"output-http-original-host"`
-	BufferSize   int           `json:"output-http-response-buffer"`
->>>>>>> 2f81fba3
+	BufferSize   size.Size     `json:"output-http-response-buffer"`
 
 	CompatibilityMode bool `json:"output-http-compatibility-mode"`
 
@@ -280,13 +274,8 @@
 	case resp = <-o.responses:
 	}
 
-<<<<<<< HEAD
-=======
-	if Settings.Debug {
-		Debug("[OUTPUT-HTTP] Received response:", string(resp.payload))
-	}
-
->>>>>>> 2f81fba3
+	Debug(3, "[OUTPUT-HTTP] Received response:", string(resp.payload))
+
 	header := payloadHeader(ReplayedResponsePayload, resp.uuid, resp.roundTripTime, resp.startedAt)
 	n := copy(data, header)
 	if len(data) > len(header) {
@@ -303,13 +292,7 @@
 func (o *HTTPOutput) sendRequest(client *HTTPClient, request []byte) {
 	meta := payloadMeta(request)
 
-<<<<<<< HEAD
 	Debug(2, fmt.Sprintf("[OUTPUT-HTTP] meta: %q", meta))
-=======
-	if Settings.Debug {
-		Debug(meta)
-	}
->>>>>>> 2f81fba3
 
 	if len(meta) < 2 {
 		return
