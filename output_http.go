--- conflicted
+++ resolved
@@ -131,20 +131,12 @@
 		o.elasticSearch.Init(o.config.elasticSearch)
 	}
 
-<<<<<<< HEAD
-	if len(Settings.middleware) > 0 {
-		o.config.TrackResponses = true
-	}
-
 	if Settings.recognizeTCPSessions {
 		o.workerSessions = make(map[string]*httpWorker, 100)
 		go o.sessionWorkerMaster()
 	} else {
 		go o.workerMaster()
 	}
-=======
-	go o.workerMaster()
->>>>>>> d66ba035
 
 	return o
 }
